# Pact Go workshop

## Introduction
This workshop is aimed at demonstrating core features and benefits of contract testing with Pact. It uses a simple example

Whilst contract testing can be applied retrospectively to systems, we will follow the [consumer driven contracts](https://martinfowler.com/articles/consumerDrivenContracts.html) approach in this workshop - where a new consumer and provider are created in parallel to evolve a service over time, especially where there is some uncertainty with what is to be built.

This workshop should take from 1 to 2 hours, depending on how deep you want to go into each topic.

**Workshop outline**:

- [step 1: **create consumer**](//github.com/pact-foundation/pact-workshop-go/tree/step1): Create our consumer before the Provider API even exists
- [step 2: **unit test**](//github.com/pact-foundation/pact-workshop-go/tree/step2): Write a unit test for our consumer
- [step 3: **pact test**](//github.com/pact-foundation/pact-workshop-go/tree/step3): Write a Pact test for our consumer
- [step 4: **pact verification**](//github.com/pact-foundation/pact-workshop-go/tree/step4): Verify the consumer pact with the Provider API
- [step 5: **fix consumer**](//github.com/pact-foundation/pact-workshop-go/tree/step5): Fix the consumer's bad assumptions about the Provider
- [step 6: **pact test**](//github.com/pact-foundation/pact-workshop-go/tree/step6): Write a pact test for `404` (missing User) in consumer
- [step 7: **provider states**](//github.com/pact-foundation/pact-workshop-go/tree/step7): Update API to handle `404` case
- [step 8: **pact test**](//github.com/pact-foundation/pact-workshop-go/tree/step8): Write a pact test for the `401` case
- [step 9: **pact test**](//github.com/pact-foundation/pact-workshop-go/tree/step9): Update API to handle `401` case
- [step 10: **request filters**](//github.com/pact-foundation/pact-workshop-go/tree/step10): Fix the provider to support the `401` case
- [step 11: **pact broker**](//github.com/pact-foundation/pact-workshop-go/tree/step11): Implement a broker workflow for integration with CI/CD

_NOTE: Each step is tied to, and must be run within, a git branch, allowing you to progress through each stage incrementally. For example, to move to step 2 run the following: `git checkout step2`_

## Scenario

There are two components in scope for our workshop.

1. Admin Service (Consumer). Does Admin-y things, and often needs to communicate to the User service. But really, it's just a placeholder for a more useful consumer (e.g. a website or another microservice) - it doesn't do much!
1. User Service (Provider). Provides useful things about a user, such as listing all users and getting the details of individuals.

For the purposes of this workshop, we won't implement any functionality of the Admin Service, except the bits that require User information.

## Step 1 - Simple Consumer calling Provider

We need to first create an HTTP client to make the calls to our provider service:

![Simple Consumer](diagrams/workshop_step1.png)

*NOTE*: even if the API client had been been graciously provided for us by our Provider Team, it doesn't mean that we shouldn't write contract tests - because the version of the client we have may not always be in sync with the deployed API - and also because we will write tests on the output appropriate to our specific needs.

This User Service expects a `user` path parameter, and then returns some simple json back:

![Sequence Diagram](diagrams/workshop_step1_class-sequence-diagram.png)

Great! We've created a client (see the `consumer/client` package).

We can run the client with `make run-consumer` - it should fail with an error, because the Provider is not running.

*Move on to [step 2](//github.com/pact-foundation/pact-workshop-go/tree/step2): Write a unit test for our consumer*

## Step 2 - Client Tested but integration fails

Now lets create a basic test for our API client. We're going to check 2 things:

1. That our client code hit the expected endpoint
1. That the response is marshalled into a `User` object, with the correct ID

*consumer/client/client_test.go*

```go
func TestClientUnit_GetUser(t *testing.T) {
	userID := 10

	// Setup mock server
	server := httptest.NewServer(http.HandlerFunc(func(rw http.ResponseWriter, req *http.Request) {
		assert.Equal(t, req.URL.String(), fmt.Sprintf("/user/%d", userID))
		user, _ := json.Marshal(model.User{
			FirstName: "Sally",
			LastName:  "McDougall",
			ID:        userID,
			Type:      "admin",
			Username:  "smcdougall",
		})
		rw.Write([]byte(user))
	}))
	defer server.Close()

	// Setup client
	u, _ := url.Parse(server.URL)
	client := &Client{
		BaseURL: u,
	}
	user, err := client.GetUser(userID)
	assert.NoError(t, err)

	// Assert basic fact
	assert.Equal(t, user.ID, userID)
}

```

![Unit Test With Mocked Response](diagrams/workshop_step2_unit_test.png)

Let's run this spec and see it all pass:

```
$ make unit

--- 🔨Running Unit tests
go test -count=1 github.com/pact-foundation/pact-workshop-go/consumer/client -run 'TestClientUnit'
ok  	github.com/pact-foundation/pact-workshop-go/consumer/client	10.196s
```

Meanwhile, our provider team has started building out their API in parallel. Let's run our client against our provider (you'll need two terminals to do this):


```
# Terminal 1
$ make run-provider 

2019/10/28 18:24:37 API starting: port 8080 ([::]:8080)

# Terminal 2
make run-consumer

2019/10/28 18:25:57 api unavailable
exit status 1
make: *** [run-consumer] Error 1

```

Doh! The Provider doesn't know about `/users/:id`. On closer inspection, the provider only knows about `/user/:id` and `/users`.

We need to have a conversation about what the endpoint should be, but first...

*Move on to [step 3](//github.com/pact-foundation/pact-workshop-go/tree/step3)*

## Step 3 - Pact to the rescue

Let us add Pact to the project and write a consumer pact test for the `GET /users/:id` endpoint. Note how similar it looks to our unit test:

*consumer/client/client_pact_test.go:*

```go
	t.Run("the user exists", func(t *testing.T) {
		id := 10

		pact.
			AddInteraction().
			Given("User sally exists").
			UponReceiving("A request to login with user 'sally'").
			WithRequest(request{
				Method:  "GET",
				Path:    term("/users/10", "/user/[0-9]+"),
				Headers: headersWithToken,
			}).
			WillRespondWith(dsl.Response{
				Status:  200,
				Body:    dsl.Match(model.User{}),
				Headers: commonHeaders,
			})

		err := pact.Verify(func() error {
			user, err := client.WithToken("2019-01-01").GetUser(id)

			// Assert basic fact
			if user.ID != id {
				return fmt.Errorf("wanted user with ID %d but got %d", id, user.ID)
			}

			return err
		})

		if err != nil {
			t.Fatalf("Error on Verify: %v", err)
		}
	})
```


![Test using Pact](diagrams/workshop_step3_pact.png)


This test starts a mock server a random port that acts as our provider service. To get this to work we update the URL in the `Client` that we create, after initialising Pact.

Running this test still passes, but it creates a pact file which we can use to validate our assumptions on the provider side, and have conversation around.

```console
$ make consumer
```

A pact file should have been generated in *pacts/goadminservice-gouserservice.json*

*Move on to [step 4](//github.com/pact-foundation/pact-workshop-go/tree/step4)*

## Step 4 - Verify the provider

![Pact Verification](diagrams/workshop_step4_pact.png)

We now need to validate the pact generated by the consumer is valid, by executing it against the running service provider, which should fail:

```console
$ make provider

--- 🔨Running Provider Pact tests
go test -count=1 -tags=integration github.com/pact-foundation/pact-workshop-go/provider -run "TestPactProvider"
2019/10/30 11:29:49 API starting: port 62059 ([::]:62059)
--- FAIL: TestPactProvider (11.30s)
    pact.go:416: Verifying a pact between GoAdminService and GoUserService Given User sally exists A request to login with user 'sally' with GET /users/10 returns a response which has a matching body
        Actual: [{"firstName":"Jean-Marie","lastName":"de La Beaujardière😀😍","username":"sally","type":"admin","id":10}]

        Diff
        --------------------------------------
        Key: - is expected
             + is actual
        Matching keys and values are not shown

        -{
        -  "firstName": "Sally",
        -  "id": 10,
        -  "lastName": "McSmiley Face😀😍",
        -  "type": "admin",
        -  "username": "sally"
        -}
        +[
        +  {
        +    "firstName": "Jean-Marie",
        +    "lastName": "de La Beaujardière😀😍",
        +    "username": "sally",
        +    "type": "admin",
        +    "id": 10
        +  },
        +]


        Description of differences
        --------------------------------------
        * Expected a Hash (like {"firstName"=>"Sally", "id"=>10, "lastName"=>"McSmiley Face😀😍", "type"=>"admin", "username"=>"sally"}) but got an Array ([{"firstName"=>"Jean-Marie", "lastName"=>"de La Beaujardière😀😍", "username"=>"sally", "type"=>"admin", "id"=>10}]) at $

    user_service_test.go:43: error verifying provider: exit status 1
```

The test has failed, as the expected path `/users/:id` is actually triggering the `/users` endpoint (which we don't need), and returning a _list_ of Users instead of a _single_ User. We incorrectly believed our provider was following a RESTful design, but the authors were too lazy to implement a better routing solution 🤷🏻‍♂️.

The correct endpoint should be `/user/:id`.

Move on to [step 5](//github.com/pact-foundation/pact-workshop-go/tree/step5)*

## Step 5 - Back to the client we go

![Pact Verification](diagrams/workshop_step5_pact.png)

Let's update the consumer test and client to hit the correct path, and run the provider verification also:

```
$ make consumer

--- 🔨Running Consumer Pact tests
go test github.com/pact-foundation/pact-workshop-go/consumer/client -run '^TestClientPact'
ok  	github.com/pact-foundation/pact-workshop-go/consumer/client	21.983s
```

```
$ make provider

--- 🔨Running Provider Pact tests
go test -count=1 -tags=integration github.com/pact-foundation/pact-workshop-go/provider -run "TestPactProvider"
ok  	github.com/pact-foundation/pact-workshop-go/provider	22.138s
```

Yay - green ✅!

Move on to [step 6](//github.com/pact-foundation/pact-workshop-go/tree/step6)*

## Step 6 - Missing Users

We're now going to add another scenario - what happens when we make a call for a user that doesn't exist? We assume we'll get a `404`, because that is the obvious thing to do. 

Let's write a test for this scenario, and then generate an updated pact file.

*consumer/client/client_pact_test.go*:
```go
	t.Run("the user does not exist", func(t *testing.T) {
		pact.
			AddInteraction().
			Given("User sally does not exist").
			UponReceiving("A request to login with user 'sally'").
			WithRequest(request{
				Method:  "GET",
				Path:    term("/user/10", "/user/[0-9]+"),
				Headers: headersWithToken,
			}).
			WillRespondWith(dsl.Response{
				Status:  404,
				Headers: commonHeaders,
			})

		err := pact.Verify(func() error {
			_, err := client.WithToken("2019-01-01").GetUser(10)

			return err
		})

		assert.Equal(t, ErrNotFound, err)
  })
```

Notice that our new test looks almost identical to our previous test, and only differs on the expectations of the _response_ - the HTTP request expectations are exactly the same.

```
$ make consumer

go test github.com/pact-foundation/pact-workshop-go/consumer/client -run '^TestClientPact'
ok  	github.com/pact-foundation/pact-workshop-go/consumer/client	21.983s
```

What does our provider have to say about this new test:

```
--- 🔨Running Provider Pact tests
go test -count=1 -tags=integration github.com/pact-foundation/pact-workshop-go/provider -run "TestPactProvider"
2019/10/30 13:46:32 API starting: port 64046 ([::]:64046)
--- FAIL: TestPactProvider (11.56s)
    pact.go:416: Verifying a pact between GoAdminService and GoUserService Given User sally does not exist A request to login with user 'sally' with GET /user/10 returns a response which has status code 404

        expected: 404
             got: 200

        (compared using eql?)

    user_service_test.go:43: error verifying provider: exit status 1
```

We expected this failure, because the user we are requesing does in fact exist! What we want to test for, is what happens if there is a different _state_ on the Provider. This is what is referred to as "Provider states", and how Pact gets around test ordering and related issues.

<<<<<<< HEAD
We could resolve this by updating our consumer test to use a known non-existent User, but it's worth understanding how Provider states work more generally.
=======
We could resolve this by updating our consumer test to use a known non-existent User, but it's worth understanding how Provider states work more generally.

*Move on to [step 7](//github.com/pact-foundation/pact-workshop-go/tree/step7)*

## Step 7 - Update our API to handle missing users

Our code already deals with missing users and sends a `404` response, however our test data fixture always has Sally (user `10`) in our database.

In this step, we will add a state handler (`StateHandlers`) to our Pact tests, which will update the state of our data store depending on which states.

States are invoked prior to the actual test function is invoked. You can see the full [lifecycle here](https://github.com/pact-foundation/pact-go#lifecycle-of-a-provider-verification).

We're going to add handlers for our two states - when Sally does and does not exist.

```go
var stateHandlers = types.StateHandlers{
	"User sally exists": func() error {
		userRepository = sallyExists
		return nil
	},
	"User sally does not exist": func() error {
		userRepository = sallyDoesNotExist
		return nil
	},
}
```

Let's see how we go now:

```
$ make provider

--- 🔨Running Provider Pact tests
go test -count=1 -tags=integration github.com/pact-foundation/pact-workshop-go/provider -run "TestPactProvider"
ok  	github.com/pact-foundation/pact-workshop-go/provider	22.138s
```

*Move on to [step 8](//github.com/pact-foundation/pact-workshop-go/tree/step8)*
>>>>>>> e3005244
<|MERGE_RESOLUTION|>--- conflicted
+++ resolved
@@ -325,45 +325,6 @@
 
 We expected this failure, because the user we are requesing does in fact exist! What we want to test for, is what happens if there is a different _state_ on the Provider. This is what is referred to as "Provider states", and how Pact gets around test ordering and related issues.
 
-<<<<<<< HEAD
 We could resolve this by updating our consumer test to use a known non-existent User, but it's worth understanding how Provider states work more generally.
-=======
-We could resolve this by updating our consumer test to use a known non-existent User, but it's worth understanding how Provider states work more generally.
-
-*Move on to [step 7](//github.com/pact-foundation/pact-workshop-go/tree/step7)*
-
-## Step 7 - Update our API to handle missing users
-
-Our code already deals with missing users and sends a `404` response, however our test data fixture always has Sally (user `10`) in our database.
-
-In this step, we will add a state handler (`StateHandlers`) to our Pact tests, which will update the state of our data store depending on which states.
-
-States are invoked prior to the actual test function is invoked. You can see the full [lifecycle here](https://github.com/pact-foundation/pact-go#lifecycle-of-a-provider-verification).
-
-We're going to add handlers for our two states - when Sally does and does not exist.
-
-```go
-var stateHandlers = types.StateHandlers{
-	"User sally exists": func() error {
-		userRepository = sallyExists
-		return nil
-	},
-	"User sally does not exist": func() error {
-		userRepository = sallyDoesNotExist
-		return nil
-	},
-}
-```
-
-Let's see how we go now:
-
-```
-$ make provider
-
---- 🔨Running Provider Pact tests
-go test -count=1 -tags=integration github.com/pact-foundation/pact-workshop-go/provider -run "TestPactProvider"
-ok  	github.com/pact-foundation/pact-workshop-go/provider	22.138s
-```
-
-*Move on to [step 8](//github.com/pact-foundation/pact-workshop-go/tree/step8)*
->>>>>>> e3005244
+
+*Move on to [step 7](//github.com/pact-foundation/pact-workshop-go/tree/step7)*
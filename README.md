--- conflicted
+++ resolved
@@ -46,87 +46,6 @@
 
 Great! We've created a client (see the `consumer/client` package).
 
-<<<<<<< HEAD
-We can run the client with `make run-consumer` - it should fail with an error, because the Provider is not running.
-=======
 We can run the client with `make run-consumer` - it should fail with an error, because the Provider is not running.
 
-*Move on to [step 2](//github.com/pact-foundation/pact-workshop-go/tree/step2): Write a unit test for our consumer*
-
-## Step 2 - Client Tested but integration fails
-
-Now lets create a basic test for our API client. We're going to check 2 things:
-
-1. That our client code hit the expected endpoint
-1. That the response is marshalled into a `User` object, with the correct ID
-
-*consumer/client/client_test.go*
-
-```go
-func TestClientUnit_GetUser(t *testing.T) {
-	userID := 10
-
-	// Setup mock server
-	server := httptest.NewServer(http.HandlerFunc(func(rw http.ResponseWriter, req *http.Request) {
-		assert.Equal(t, req.URL.String(), fmt.Sprintf("/user/%d", userID))
-		user, _ := json.Marshal(model.User{
-			FirstName: "Sally",
-			LastName:  "McDougall",
-			ID:        userID,
-			Type:      "admin",
-			Username:  "smcdougall",
-		})
-		rw.Write([]byte(user))
-	}))
-	defer server.Close()
-
-	// Setup client
-	u, _ := url.Parse(server.URL)
-	client := &Client{
-		BaseURL: u,
-	}
-	user, err := client.GetUser(userID)
-	assert.NoError(t, err)
-
-	// Assert basic fact
-	assert.Equal(t, user.ID, userID)
-}
-
-```
-
-![Unit Test With Mocked Response](diagrams/workshop_step2_unit_test.png)
-
-Let's run this spec and see it all pass:
-
-```
-$ make unit
-
---- 🔨Running Unit tests
-go test -count=1 github.com/pact-foundation/pact-workshop-go/consumer/client -run 'TestClientUnit'
-ok  	github.com/pact-foundation/pact-workshop-go/consumer/client	10.196s
-```
-
-Meanwhile, our provider team has started building out their API in parallel. Let's run our client against our provider (you'll need two terminals to do this):
-
-
-```
-# Terminal 1
-$ make run-provider 
-
-2019/10/28 18:24:37 API starting: port 8080 ([::]:8080)
-
-# Terminal 2
-make run-consumer
-
-2019/10/28 18:25:57 api unavailable
-exit status 1
-make: *** [run-consumer] Error 1
-
-```
-
-Doh! The Provider doesn't know about `/users/:id`. On closer inspection, the provider only knows about `/user/:id` and `/users`.
-
-We need to have a conversation about what the endpoint should be, but first...
-
-*Move on to [step 3](//github.com/pact-foundation/pact-workshop-go/tree/step3)*
->>>>>>> 807f4cef
+*Move on to [step 2](//github.com/pact-foundation/pact-workshop-go/tree/step2)*
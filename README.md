--- conflicted
+++ resolved
@@ -398,70 +398,6 @@
         (compared using eql?)
 
     user_service_test.go:43: error verifying provider: exit status 1
-<<<<<<< HEAD
-```
-=======
-```
-
-*Move on to [step 9](//github.com/pact-foundation/pact-workshop-go/tree/step9)*
-
-## Step 9 - Implement authorisation on the provider
-
-Like most tokens, our bearer token is going to be dependent on the date/time it was generated. For the purposes of our API, it's rather crude:
-
-```go
-func getAuthToken() string {
-	return fmt.Sprintf("Bearer %s", time.Now().Format("2006-01-02T15:04"))
-}
-```
-
-This means that a client must present an HTTP `Authorization` header that looks as follows:
-
-```
-Authorization: Bearer 2006-01-02T15:04
-```
-
-We have created a small middleware to wrap our functions and return a `401`:
-
-```go
-func IsAuthenticated(h http.HandlerFunc) http.HandlerFunc {
-	return func(w http.ResponseWriter, r *http.Request) {
-		if r.Header.Get("Authorization") == getAuthToken() {
-			h.ServeHTTP(w, r)
-		} else {
-			w.Header().Set("Content-Type", "application/json; charset=utf-8")
-			w.WriteHeader(http.StatusUnauthorized)
-		}
-	}
-}
-```
-
-Let's test this out:
-
-```
-$ make provider
-
---- 🔨Running Provider Pact tests
-go test -count=1 -tags=integration github.com/pact-foundation/pact-workshop-go/provider -run "TestPactProvider"
-2019/10/30 14:08:11 API starting: port 64214 ([::]:64214)
-2019/10/30 14:08:22 [WARN] state handler not found for state: User is not authenticated
---- FAIL: TestPactProvider (11.55s)
-    pact.go:416: Verifying a pact between GoAdminService and GoUserService Given User sally exists A request to login with user 'sally' with GET /user/10 returns a response which has status code 200
-
-        expected: 200
-             got: 401
-
-        (compared using eql?)
-
-    pact.go:416: Verifying a pact between GoAdminService and GoUserService Given User sally exists A request to login with user 'sally' with GET /user/10 returns a response which has a matching body
-        757: unexpected token at 'null'
-    pact.go:416: Verifying a pact between GoAdminService and GoUserService Given User sally does not exist A request to login with user 'sally' with GET /user/10 returns a response which has status code 404
-
-        expected: 404
-             got: 401
-```
-
-Oh, dear. _Both_ tests are now failing. Can you understand why?
-
-*Move on to [step 10](//github.com/pact-foundation/pact-workshop-go/tree/step10)*
->>>>>>> cf43de4b
+```
+
+*Move on to [step 9](//github.com/pact-foundation/pact-workshop-go/tree/step9)*